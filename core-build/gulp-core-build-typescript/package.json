{
  "name": "@microsoft/gulp-core-build-typescript",
  "version": "4.11.11",
  "description": "",
  "main": "lib/index.js",
  "typings": "lib/index.d.ts",
  "license": "MIT",
  "repository": {
    "type": "git",
    "url": "https://github.com/microsoft/web-build-tools"
  },
  "scripts": {
    "build": "gulp --clean"
  },
  "dependencies": {
    "@microsoft/api-extractor": "5.10.8",
    "@microsoft/gulp-core-build": "3.8.15",
    "@microsoft/node-core-library": "3.0.0",
    "@types/gulp": "3.8.32",
    "@types/node": "8.5.8",
    "@types/vinyl": "1.2.30",
    "decomment": "~0.9.1",
    "glob": "~7.0.5",
    "glob-escape": "~0.0.1",
    "gulp": "~3.9.1",
    "gulp-cache": "~0.4.5",
    "gulp-changed": "~1.3.2",
    "gulp-decomment": "~0.2.0",
    "gulp-plumber": "~1.1.0",
    "gulp-sourcemaps": "~2.6.4",
    "gulp-texttojs": "~1.0.3",
    "gulp-typescript": "~3.1.6",
    "gulp-util": "~3.0.7",
    "lodash": "~4.17.5",
    "md5": "~2.2.1",
    "merge2": "~1.0.2",
    "object-assign": "~4.1.0",
    "through2": "~2.0.1",
    "tslint": "~5.9.1",
    "tslint-microsoft-contrib": "~5.2.1",
    "typescript": "~2.4.1"
  },
  "devDependencies": {
<<<<<<< HEAD
    "@microsoft/rush-stack-compiler": "0.1.0",
    "@microsoft/node-library-build": "5.0.2",
=======
    "@microsoft/rush-stack": "0.1.1",
    "@microsoft/rush-stack-compiler": "0.1.1",
    "@microsoft/node-library-build": "4.4.0",
>>>>>>> c94896ce
    "@types/glob": "5.0.30",
    "@types/gulp-util": "3.0.30",
    "@types/orchestrator": "0.0.30",
    "@types/q": "0.0.32",
    "@types/through2": "2.0.32"
  }
}<|MERGE_RESOLUTION|>--- conflicted
+++ resolved
@@ -41,14 +41,8 @@
     "typescript": "~2.4.1"
   },
   "devDependencies": {
-<<<<<<< HEAD
-    "@microsoft/rush-stack-compiler": "0.1.0",
+    "@microsoft/rush-stack-compiler": "0.1.1",
     "@microsoft/node-library-build": "5.0.2",
-=======
-    "@microsoft/rush-stack": "0.1.1",
-    "@microsoft/rush-stack-compiler": "0.1.1",
-    "@microsoft/node-library-build": "4.4.0",
->>>>>>> c94896ce
     "@types/glob": "5.0.30",
     "@types/gulp-util": "3.0.30",
     "@types/orchestrator": "0.0.30",
