--- conflicted
+++ resolved
@@ -20,15 +20,9 @@
     "@microsoft/node-core-library": "3.8.3"
   },
   "devDependencies": {
-<<<<<<< HEAD
-    "@microsoft/rush-stack-compiler-3.0": "0.3.2",
-    "@microsoft/node-library-build": "6.0.21",
-    "@types/jest": "~23.3.11",
-=======
     "@microsoft/rush-stack-compiler-3.0": "0.3.3",
     "@microsoft/node-library-build": "6.0.22",
-    "@types/jest": "21.1.10",
->>>>>>> 628ecb23
+    "@types/jest": "~23.3.11",
     "@types/node": "8.5.8",
     "gulp": "~3.9.1",
     "jest": "~23.6.0",
