--- conflicted
+++ resolved
@@ -2,11 +2,7 @@
   "changes": [
     {
       "packageName": "@microsoft/api-documenter",
-<<<<<<< HEAD
-      "comment": "Support linked types in type cells and return fields",
-=======
       "comment": "For markdown output, parameter types and return types are now hyperlinked to the corresponding API item",
->>>>>>> d9b72041
       "type": "minor"
     }
   ],
