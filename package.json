--- conflicted
+++ resolved
@@ -1,11 +1,6 @@
 {
-<<<<<<< HEAD
-  "name": "gulp-core-build",
+  "name": "@microsoft/gulp-core-build",
   "version": "0.7.2",
-=======
-  "name": "@microsoft/gulp-core-build",
-  "version": "0.7.1",
->>>>>>> 8c5a8b0b
   "description": "Core gulp build tasks for building typescript, html, less, etc.",
   "repository": {
     "type": "git",
